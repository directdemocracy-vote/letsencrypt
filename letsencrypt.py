<<<<<<< HEAD
#!/usr/bin/env python
# Copyright Daniel Roesler, under MIT license, see LICENSE at github.com/diafygi/acme-tiny
import argparse
import subprocess
import json
import os
import sys
import base64
import binascii
import time
import hashlib
import re
import textwrap
import logging
import urllib

try:
    from urllib.request import urlopen, Request  # Python 3
except ImportError:
    from urllib2 import urlopen, Request  # Python 2

DEFAULT_CA = "https://acme-v02.api.letsencrypt.org"  # DEPRECATED! USE DEFAULT_DIRECTORY_URL INSTEAD
DEFAULT_DIRECTORY_URL = "https://acme-v02.api.letsencrypt.org/directory"

LOGGER = logging.getLogger(__name__)
LOGGER.addHandler(logging.StreamHandler())
LOGGER.setLevel(logging.INFO)


def get_crt(account_key, csr, acme_dir, log=LOGGER, CA=DEFAULT_CA, disable_check=False, directory_url=DEFAULT_DIRECTORY_URL,
            contact=None):
    directory, acct_headers, alg, jwk = None, None, None, None  # global variables

    # helper functions - base64 encode for jose spec
    def _b64(b):
        return base64.urlsafe_b64encode(b).decode('utf8').replace("=", "")

    # helper function - run external commands
    def _cmd(cmd_list, stdin=None, cmd_input=None, err_msg="Command Line Error"):
        proc = subprocess.Popen(cmd_list, stdin=stdin, stdout=subprocess.PIPE, stderr=subprocess.PIPE)
        out, err = proc.communicate(cmd_input)
        if proc.returncode != 0:
            raise IOError("{0}\n{1}".format(err_msg, err))
        return out

    # helper function - make request and automatically parse json response
    def _do_request(url, data=None, err_msg="Error", depth=0):
        try:
            resp = urlopen(Request(url, data=data,
                                   headers={"Content-Type": "application/jose+json", "User-Agent": "acme-tiny"}))
            resp_data, code, headers = resp.read().decode("utf8"), resp.getcode(), resp.headers
        except IOError as e:
            resp_data = e.read().decode("utf8") if hasattr(e, "read") else str(e)
            code, headers = getattr(e, "code", None), {}
        try:
            resp_data = json.loads(resp_data)  # try to parse json results
        except ValueError:
            pass  # ignore json parsing errors
        if depth < 100 and code == 400 and resp_data['type'] == "urn:ietf:params:acme:error:badNonce":
            raise IndexError(resp_data)  # allow 100 retrys for bad nonces
        if code not in [200, 201, 204]:
            raise ValueError("{0}:\nUrl: {1}\nData: {2}\nResponse Code: {3}\nResponse: {4}".format(err_msg, url, data, code,
                                                                                                   resp_data))
        return resp_data, code, headers

    # helper function - make signed requests
    def _send_signed_request(url, payload, err_msg, depth=0):
        payload64 = "" if payload is None else _b64(json.dumps(payload).encode('utf8'))
        new_nonce = _do_request(directory['newNonce'])[2]['Replay-Nonce']
        protected = {"url": url, "alg": alg, "nonce": new_nonce}
        protected.update({"jwk": jwk} if acct_headers is None else {"kid": acct_headers['Location']})
        protected64 = _b64(json.dumps(protected).encode('utf8'))
        protected_input = "{0}.{1}".format(protected64, payload64).encode('utf8')
        out = _cmd(["openssl", "dgst", "-sha256", "-sign", account_key], stdin=subprocess.PIPE, cmd_input=protected_input,
                   err_msg="OpenSSL Error")
        data = json.dumps({"protected": protected64, "payload": payload64, "signature": _b64(out)})
        try:
            return _do_request(url, data=data.encode('utf8'), err_msg=err_msg, depth=depth)
        except IndexError:  # retry bad nonces (they raise IndexError)
            return _send_signed_request(url, payload, err_msg, depth=(depth + 1))

    # helper function - poll until complete
    def _poll_until_not(url, pending_statuses, err_msg):
        result, t0 = None, time.time()
        while result is None or result['status'] in pending_statuses:
            assert (time.time() - t0 < 3600), "Polling timeout"  # 1 hour timeout
            time.sleep(0 if result is None else 2)
            result, _, _ = _send_signed_request(url, None, err_msg)
        return result

    # parse account key to get public key
    log.info("Parsing account key...")
    out = _cmd(["openssl", "rsa", "-in", account_key, "-noout", "-text"], err_msg="OpenSSL Error")
    pub_pattern = r"modulus:[\s]+?00:([a-f0-9\:\s]+?)\npublicExponent: ([0-9]+)"
    pub_hex, pub_exp = re.search(pub_pattern, out.decode('utf8'), re.MULTILINE | re.DOTALL).groups()
    pub_exp = "{0:x}".format(int(pub_exp))
    pub_exp = "0{0}".format(pub_exp) if len(pub_exp) % 2 else pub_exp
    alg = "RS256"
    jwk = {
        "e": _b64(binascii.unhexlify(pub_exp.encode("utf-8"))),
        "kty": "RSA",
        "n": _b64(binascii.unhexlify(re.sub(r"(\s|:)", "", pub_hex).encode("utf-8"))),
    }
    accountkey_json = json.dumps(jwk, sort_keys=True, separators=(',', ':'))
    thumbprint = _b64(hashlib.sha256(accountkey_json.encode('utf8')).digest())

    # find domains
    log.info("Parsing CSR...")
    out = _cmd(["openssl", "req", "-in", csr, "-noout", "-text"], err_msg="Error loading {0}".format(csr))
    domains = set([])
    common_name = re.search(r"Subject:.*? CN\s?=\s?([^\s,;/]+)", out.decode('utf8'))
    if common_name is not None:
        domains.add(common_name.group(1))
    subject_alt_names = re.search(r"X509v3 Subject Alternative Name: (?:critical)?\n +([^\n]+)\n", out.decode('utf8'),
                                  re.MULTILINE | re.DOTALL)
    if subject_alt_names is not None:
        for san in subject_alt_names.group(1).split(", "):
            if san.startswith("DNS:"):
                domains.add(san[4:])
    log.info("Found domains: {0}".format(", ".join(domains)))

    # get the ACME directory of urls
    log.info("Getting directory...")
    directory_url = CA + "/directory" if CA != DEFAULT_CA else directory_url  # backwards compatibility with deprecated CA
    directory, _, _ = _do_request(directory_url, err_msg="Error getting directory")
    log.info("Directory found!")

    # create account, update contact details (if any), and set the global key identifier
    log.info("Registering account...")
    reg_payload = {"termsOfServiceAgreed": True}
    account, code, acct_headers = _send_signed_request(directory['newAccount'], reg_payload, "Error registering")
    log.info("Registered!" if code == 201 else "Already registered!")
    if contact is not None:
        account, _, _ = _send_signed_request(acct_headers['Location'], {"contact": contact}, "Error updating contact details")
        log.info("Updated contact details:\n{0}".format("\n".join(account['contact'])))

    # create a new order
    log.info("Creating new order...")
    order_payload = {"identifiers": [{"type": "dns", "value": d} for d in domains]}
    order, _, order_headers = _send_signed_request(directory['newOrder'], order_payload, "Error creating new order")
    log.info("Order created!")

    # get the authorizations that need to be completed
    for auth_url in order['authorizations']:
        authorization, _, _ = _send_signed_request(auth_url, None, "Error getting challenges")
        domain = authorization['identifier']['value']
        log.info("Verifying {0}...".format(domain))

        # find the http-01 challenge and write the challenge file
        challenge = [c for c in authorization['challenges'] if c['type'] == "http-01"][0]
        token = re.sub(r"[^A-Za-z0-9_\-]", "_", challenge['token'])
        keyauthorization = "{0}.{1}".format(token, thumbprint)
        wellknown_path = os.path.join(acme_dir, token)
        with open(wellknown_path, "w") as wellknown_file:
            wellknown_file.write(keyauthorization)

        # check that the file is in place
        try:
            wellknown_url = "http://{0}/.well-known/acme-challenge/{1}".format(domain, token)
            assert (disable_check or _do_request(wellknown_url)[0] == keyauthorization)
        except (AssertionError, ValueError) as e:
            raise ValueError("Wrote file to {0}, but couldn't download {1}: {2}".format(wellknown_path, wellknown_url, e))

        # say the challenge is done
        _send_signed_request(challenge['url'], {}, "Error submitting challenges: {0}".format(domain))
        authorization = _poll_until_not(auth_url, ["pending"], "Error checking challenge status for {0}".format(domain))
        if authorization['status'] != "valid":
            raise ValueError("Challenge did not pass for {0}: {1}".format(domain, authorization))
        os.remove(wellknown_path)
        log.info("{0} verified!".format(domain))

    # finalize the order with the csr
    log.info("Signing certificate...")
    csr_der = _cmd(["openssl", "req", "-in", csr, "-outform", "DER"], err_msg="DER Export Error")
    _send_signed_request(order['finalize'], {"csr": _b64(csr_der)}, "Error finalizing order")

    # poll the order to monitor when it's done
    order = _poll_until_not(order_headers['Location'], ["pending", "processing"], "Error checking order status")
    if order['status'] != "valid":
        raise ValueError("Order failed: {0}".format(order))

    # download the certificate
    certificate_pem, _, _ = _send_signed_request(order['certificate'], None, "Certificate download failed")
    log.info("Certificate signed!")
    return certificate_pem


def main(argv=None):
    parser = argparse.ArgumentParser(
        formatter_class=argparse.RawDescriptionHelpFormatter,
        description=textwrap.dedent("""
            This script automates the process of getting a signed TLS certificate from Let's Encrypt using
            the ACME protocol. Example Crontab Renewal (once per month):
            0 0 1 * * python /home/direeeti/letsencrypt/letsencrypt.py
            """)
    )
    parser.add_argument("--quiet", action="store_const", const=logging.ERROR, help="suppress output except for errors")
    parser.add_argument("--install-only", default=False, action="store_true", help="install existing certificate only")
    parser.add_argument("--disable-check", default=False, action="store_true",
                        help="disable checking if the challenge file is hosted correctly before telling the CA")

    args = parser.parse_args(argv)
    LOGGER.setLevel(args.quiet or LOGGER.level)

    os.chdir(sys.path[0])
    if not os.path.isfile('user.pub'):
        os.system('openssl genrsa 4096 > user.key')
        os.system('openssl rsa -in user.key -pubout > user.pub')
    if not os.path.isfile('domain.csr'):
        os.system('openssl genrsa 4096 > domain.key')
        os.system('openssl req -new -sha256 -key domain.key -subj "/O=directdemocracy/C=CH" -config openssl-san.cfg' +
                  ' > domain.csr')
    if args.install_only:
        f = open("signed_chain.crt", "r")
        signed_crt = urllib.quote_plus(f.read())
        f.close()
    else:
        signed_crt = get_crt('user.key', 'domain.csr',
                             '/home/direeeti/www.directdemocracy.vote/httpdocs/.well-known/acme-challenge',
                             log=LOGGER, CA=DEFAULT_CA, disable_check=args.disable_check,
                             directory_url=DEFAULT_DIRECTORY_URL)
        f = open("new_signed_chain.crt", "w")
        f.write(signed_crt)
        f.close()
        signed_crt = urllib.quote_plus(signed_crt)
    f = open("domain.key", "r")
    key = urllib.quote_plus(f.read())
    f.close()
    domain = 'directdemocracy.vote'
    subdomains = ['', 'www', 'www-1', 'app', 'app-1', 'judge', 'judge-1', 'notary', 'notary-1', 'station', 'station-1']
    for subdomain in subdomains:
        if subdomain != '':
            subdomain += '.'
        subdomain += domain
        os.system("uapi SSL install_ssl domain=" + subdomain + " cert=\"" + signed_crt + "\" key=\"" + key + "\"")


if __name__ == "__main__":
    main(sys.argv[1:])
=======
#!/usr/bin/env python2
# Copyright Daniel Roesler, under MIT license, see LICENSE at github.com/diafygi/acme-tiny
import argparse
import subprocess
import json
import os
import sys
import base64
import binascii
import time
import hashlib
import re
import textwrap
import logging
import urllib

try:
    from urllib.request import urlopen, Request  # Python 3
except ImportError:
    from urllib2 import urlopen, Request  # Python 2

DEFAULT_CA = "https://acme-v02.api.letsencrypt.org"  # DEPRECATED! USE DEFAULT_DIRECTORY_URL INSTEAD
DEFAULT_DIRECTORY_URL = "https://acme-v02.api.letsencrypt.org/directory"

LOGGER = logging.getLogger(__name__)
LOGGER.addHandler(logging.StreamHandler())
LOGGER.setLevel(logging.INFO)


def get_crt(account_key, csr, acme_dir, log=LOGGER, CA=DEFAULT_CA, disable_check=False, directory_url=DEFAULT_DIRECTORY_URL,
            contact=None):
    directory, acct_headers, alg, jwk = None, None, None, None  # global variables

    # helper functions - base64 encode for jose spec
    def _b64(b):
        return base64.urlsafe_b64encode(b).decode('utf8').replace("=", "")

    # helper function - run external commands
    def _cmd(cmd_list, stdin=None, cmd_input=None, err_msg="Command Line Error"):
        proc = subprocess.Popen(cmd_list, stdin=stdin, stdout=subprocess.PIPE, stderr=subprocess.PIPE)
        out, err = proc.communicate(cmd_input)
        if proc.returncode != 0:
            raise IOError("{0}\n{1}".format(err_msg, err))
        return out

    # helper function - make request and automatically parse json response
    def _do_request(url, data=None, err_msg="Error", depth=0):
        try:
            resp = urlopen(Request(url, data=data,
                                   headers={"Content-Type": "application/jose+json", "User-Agent": "acme-tiny"}))
            resp_data, code, headers = resp.read().decode("utf8"), resp.getcode(), resp.headers
        except IOError as e:
            resp_data = e.read().decode("utf8") if hasattr(e, "read") else str(e)
            code, headers = getattr(e, "code", None), {}
        try:
            resp_data = json.loads(resp_data)  # try to parse json results
        except ValueError:
            pass  # ignore json parsing errors
        if depth < 100 and code == 400 and resp_data['type'] == "urn:ietf:params:acme:error:badNonce":
            raise IndexError(resp_data)  # allow 100 retrys for bad nonces
        if code not in [200, 201, 204]:
            raise ValueError("{0}:\nUrl: {1}\nData: {2}\nResponse Code: {3}\nResponse: {4}".format(err_msg, url, data, code,
                                                                                                   resp_data))
        return resp_data, code, headers

    # helper function - make signed requests
    def _send_signed_request(url, payload, err_msg, depth=0):
        payload64 = "" if payload is None else _b64(json.dumps(payload).encode('utf8'))
        new_nonce = _do_request(directory['newNonce'])[2]['Replay-Nonce']
        protected = {"url": url, "alg": alg, "nonce": new_nonce}
        protected.update({"jwk": jwk} if acct_headers is None else {"kid": acct_headers['Location']})
        protected64 = _b64(json.dumps(protected).encode('utf8'))
        protected_input = "{0}.{1}".format(protected64, payload64).encode('utf8')
        out = _cmd(["openssl", "dgst", "-sha256", "-sign", account_key], stdin=subprocess.PIPE, cmd_input=protected_input,
                   err_msg="OpenSSL Error")
        data = json.dumps({"protected": protected64, "payload": payload64, "signature": _b64(out)})
        try:
            return _do_request(url, data=data.encode('utf8'), err_msg=err_msg, depth=depth)
        except IndexError:  # retry bad nonces (they raise IndexError)
            return _send_signed_request(url, payload, err_msg, depth=(depth + 1))

    # helper function - poll until complete
    def _poll_until_not(url, pending_statuses, err_msg):
        result, t0 = None, time.time()
        while result is None or result['status'] in pending_statuses:
            assert (time.time() - t0 < 3600), "Polling timeout"  # 1 hour timeout
            time.sleep(0 if result is None else 2)
            result, _, _ = _send_signed_request(url, None, err_msg)
        return result

    # parse account key to get public key
    log.info("Parsing account key...")
    out = _cmd(["openssl", "rsa", "-in", account_key, "-noout", "-text"], err_msg="OpenSSL Error")
    pub_pattern = r"modulus:[\s]+?00:([a-f0-9\:\s]+?)\npublicExponent: ([0-9]+)"
    pub_hex, pub_exp = re.search(pub_pattern, out.decode('utf8'), re.MULTILINE | re.DOTALL).groups()
    pub_exp = "{0:x}".format(int(pub_exp))
    pub_exp = "0{0}".format(pub_exp) if len(pub_exp) % 2 else pub_exp
    alg = "RS256"
    jwk = {
        "e": _b64(binascii.unhexlify(pub_exp.encode("utf-8"))),
        "kty": "RSA",
        "n": _b64(binascii.unhexlify(re.sub(r"(\s|:)", "", pub_hex).encode("utf-8"))),
    }
    accountkey_json = json.dumps(jwk, sort_keys=True, separators=(',', ':'))
    thumbprint = _b64(hashlib.sha256(accountkey_json.encode('utf8')).digest())

    # find domains
    log.info("Parsing CSR...")
    out = _cmd(["openssl", "req", "-in", csr, "-noout", "-text"], err_msg="Error loading {0}".format(csr))
    domains = set([])
    common_name = re.search(r"Subject:.*? CN\s?=\s?([^\s,;/]+)", out.decode('utf8'))
    if common_name is not None:
        domains.add(common_name.group(1))
    subject_alt_names = re.search(r"X509v3 Subject Alternative Name: (?:critical)?\n +([^\n]+)\n", out.decode('utf8'),
                                  re.MULTILINE | re.DOTALL)
    if subject_alt_names is not None:
        for san in subject_alt_names.group(1).split(", "):
            if san.startswith("DNS:"):
                domains.add(san[4:])
    log.info("Found domains: {0}".format(", ".join(domains)))

    # get the ACME directory of urls
    log.info("Getting directory...")
    directory_url = CA + "/directory" if CA != DEFAULT_CA else directory_url  # backwards compatibility with deprecated CA
    directory, _, _ = _do_request(directory_url, err_msg="Error getting directory")
    log.info("Directory found!")

    # create account, update contact details (if any), and set the global key identifier
    log.info("Registering account...")
    reg_payload = {"termsOfServiceAgreed": True}
    account, code, acct_headers = _send_signed_request(directory['newAccount'], reg_payload, "Error registering")
    log.info("Registered!" if code == 201 else "Already registered!")
    if contact is not None:
        account, _, _ = _send_signed_request(acct_headers['Location'], {"contact": contact}, "Error updating contact details")
        log.info("Updated contact details:\n{0}".format("\n".join(account['contact'])))

    # create a new order
    log.info("Creating new order...")
    order_payload = {"identifiers": [{"type": "dns", "value": d} for d in domains]}
    order, _, order_headers = _send_signed_request(directory['newOrder'], order_payload, "Error creating new order")
    log.info("Order created!")

    # get the authorizations that need to be completed
    for auth_url in order['authorizations']:
        authorization, _, _ = _send_signed_request(auth_url, None, "Error getting challenges")
        domain = authorization['identifier']['value']
        log.info("Verifying {0}...".format(domain))

        # find the http-01 challenge and write the challenge file
        challenge = [c for c in authorization['challenges'] if c['type'] == "http-01"][0]
        token = re.sub(r"[^A-Za-z0-9_\-]", "_", challenge['token'])
        keyauthorization = "{0}.{1}".format(token, thumbprint)
        wellknown_path = os.path.join(acme_dir, token)
        with open(wellknown_path, "w") as wellknown_file:
            wellknown_file.write(keyauthorization)

        # check that the file is in place
        try:
            wellknown_url = "http://{0}/.well-known/acme-challenge/{1}".format(domain, token)
            assert (disable_check or _do_request(wellknown_url)[0] == keyauthorization)
        except (AssertionError, ValueError) as e:
            raise ValueError("Wrote file to {0}, but couldn't download {1}: {2}".format(wellknown_path, wellknown_url, e))

        # say the challenge is done
        _send_signed_request(challenge['url'], {}, "Error submitting challenges: {0}".format(domain))
        authorization = _poll_until_not(auth_url, ["pending"], "Error checking challenge status for {0}".format(domain))
        if authorization['status'] != "valid":
            raise ValueError("Challenge did not pass for {0}: {1}".format(domain, authorization))
        os.remove(wellknown_path)
        log.info("{0} verified!".format(domain))

    # finalize the order with the csr
    log.info("Signing certificate...")
    csr_der = _cmd(["openssl", "req", "-in", csr, "-outform", "DER"], err_msg="DER Export Error")
    _send_signed_request(order['finalize'], {"csr": _b64(csr_der)}, "Error finalizing order")

    # poll the order to monitor when it's done
    order = _poll_until_not(order_headers['Location'], ["pending", "processing"], "Error checking order status")
    if order['status'] != "valid":
        raise ValueError("Order failed: {0}".format(order))

    # download the certificate
    certificate_pem, _, _ = _send_signed_request(order['certificate'], None, "Certificate download failed")
    log.info("Certificate signed!")
    return certificate_pem


def main(argv=None):
    parser = argparse.ArgumentParser(
        formatter_class=argparse.RawDescriptionHelpFormatter,
        description=textwrap.dedent("""
            This script automates the process of getting a signed TLS certificate from Let's Encrypt using
            the ACME protocol. Example Crontab Renewal (once per month):
            0 0 1 * * python /home/direeeti/letsencrypt/letsencrypt.py
            """)
    )
    parser.add_argument("--quiet", action="store_const", const=logging.ERROR, help="suppress output except for errors")
    parser.add_argument("--install-only", default=False, action="store_true", help="install existing certificate only")
    parser.add_argument("--disable-check", default=False, action="store_true",
                        help="disable checking if the challenge file is hosted correctly before telling the CA")

    args = parser.parse_args(argv)
    LOGGER.setLevel(args.quiet or LOGGER.level)

    os.chdir(sys.path[0])
    if not os.path.isfile('user.pub'):
        os.system('openssl genrsa 4096 > user.key')
        os.system('openssl rsa -in user.key -pubout > user.pub')
    if not os.path.isfile('domain.csr'):
        os.system('openssl genrsa 4096 > domain.key')
        os.system('openssl req -new -sha256 -key domain.key -subj "/O=directdemocracy/C=CH" -config openssl-san.cfg' +
                  ' > domain.csr')
    if args.install_only:
        f = open("signed_chain.crt", "r")
        signed_crt = urllib.quote_plus(f.read())
        f.close()
    else:
        signed_crt = get_crt('user.key', 'domain.csr',
                             '/home/direeeti/www.directdemocracy.vote/httpdocs/.well-known/acme-challenge',
                             log=LOGGER, CA=DEFAULT_CA, disable_check=args.disable_check,
                             directory_url=DEFAULT_DIRECTORY_URL)
        f = open("new_signed_chain.crt", "w")
        f.write(signed_crt)
        f.close()
        signed_crt = urllib.quote_plus(signed_crt)
    f = open("domain.key", "r")
    key = urllib.quote_plus(f.read())
    f.close()
    domain = 'directdemocracy.vote'
    subdomains = ['', 'www', 'www-1', 'app', 'app-1', 'judge', 'judge-1', 'notary', 'notary-1', 'station', 'station-1']
    for subdomain in subdomains:
        if subdomain != '':
            subdomain += '.'
        subdomain += domain
        os.system("uapi SSL install_ssl domain=" + subdomain + " cert=\"" + signed_crt + "\" key=\"" + key + "\"")


if __name__ == "__main__":
    main(sys.argv[1:])
>>>>>>> 88b7cfa1
<|MERGE_RESOLUTION|>--- conflicted
+++ resolved
@@ -1,5 +1,4 @@
-<<<<<<< HEAD
-#!/usr/bin/env python
+#!/usr/bin/env python2
 # Copyright Daniel Roesler, under MIT license, see LICENSE at github.com/diafygi/acme-tiny
 import argparse
 import subprocess
@@ -237,245 +236,4 @@
 
 
 if __name__ == "__main__":
-    main(sys.argv[1:])
-=======
-#!/usr/bin/env python2
-# Copyright Daniel Roesler, under MIT license, see LICENSE at github.com/diafygi/acme-tiny
-import argparse
-import subprocess
-import json
-import os
-import sys
-import base64
-import binascii
-import time
-import hashlib
-import re
-import textwrap
-import logging
-import urllib
-
-try:
-    from urllib.request import urlopen, Request  # Python 3
-except ImportError:
-    from urllib2 import urlopen, Request  # Python 2
-
-DEFAULT_CA = "https://acme-v02.api.letsencrypt.org"  # DEPRECATED! USE DEFAULT_DIRECTORY_URL INSTEAD
-DEFAULT_DIRECTORY_URL = "https://acme-v02.api.letsencrypt.org/directory"
-
-LOGGER = logging.getLogger(__name__)
-LOGGER.addHandler(logging.StreamHandler())
-LOGGER.setLevel(logging.INFO)
-
-
-def get_crt(account_key, csr, acme_dir, log=LOGGER, CA=DEFAULT_CA, disable_check=False, directory_url=DEFAULT_DIRECTORY_URL,
-            contact=None):
-    directory, acct_headers, alg, jwk = None, None, None, None  # global variables
-
-    # helper functions - base64 encode for jose spec
-    def _b64(b):
-        return base64.urlsafe_b64encode(b).decode('utf8').replace("=", "")
-
-    # helper function - run external commands
-    def _cmd(cmd_list, stdin=None, cmd_input=None, err_msg="Command Line Error"):
-        proc = subprocess.Popen(cmd_list, stdin=stdin, stdout=subprocess.PIPE, stderr=subprocess.PIPE)
-        out, err = proc.communicate(cmd_input)
-        if proc.returncode != 0:
-            raise IOError("{0}\n{1}".format(err_msg, err))
-        return out
-
-    # helper function - make request and automatically parse json response
-    def _do_request(url, data=None, err_msg="Error", depth=0):
-        try:
-            resp = urlopen(Request(url, data=data,
-                                   headers={"Content-Type": "application/jose+json", "User-Agent": "acme-tiny"}))
-            resp_data, code, headers = resp.read().decode("utf8"), resp.getcode(), resp.headers
-        except IOError as e:
-            resp_data = e.read().decode("utf8") if hasattr(e, "read") else str(e)
-            code, headers = getattr(e, "code", None), {}
-        try:
-            resp_data = json.loads(resp_data)  # try to parse json results
-        except ValueError:
-            pass  # ignore json parsing errors
-        if depth < 100 and code == 400 and resp_data['type'] == "urn:ietf:params:acme:error:badNonce":
-            raise IndexError(resp_data)  # allow 100 retrys for bad nonces
-        if code not in [200, 201, 204]:
-            raise ValueError("{0}:\nUrl: {1}\nData: {2}\nResponse Code: {3}\nResponse: {4}".format(err_msg, url, data, code,
-                                                                                                   resp_data))
-        return resp_data, code, headers
-
-    # helper function - make signed requests
-    def _send_signed_request(url, payload, err_msg, depth=0):
-        payload64 = "" if payload is None else _b64(json.dumps(payload).encode('utf8'))
-        new_nonce = _do_request(directory['newNonce'])[2]['Replay-Nonce']
-        protected = {"url": url, "alg": alg, "nonce": new_nonce}
-        protected.update({"jwk": jwk} if acct_headers is None else {"kid": acct_headers['Location']})
-        protected64 = _b64(json.dumps(protected).encode('utf8'))
-        protected_input = "{0}.{1}".format(protected64, payload64).encode('utf8')
-        out = _cmd(["openssl", "dgst", "-sha256", "-sign", account_key], stdin=subprocess.PIPE, cmd_input=protected_input,
-                   err_msg="OpenSSL Error")
-        data = json.dumps({"protected": protected64, "payload": payload64, "signature": _b64(out)})
-        try:
-            return _do_request(url, data=data.encode('utf8'), err_msg=err_msg, depth=depth)
-        except IndexError:  # retry bad nonces (they raise IndexError)
-            return _send_signed_request(url, payload, err_msg, depth=(depth + 1))
-
-    # helper function - poll until complete
-    def _poll_until_not(url, pending_statuses, err_msg):
-        result, t0 = None, time.time()
-        while result is None or result['status'] in pending_statuses:
-            assert (time.time() - t0 < 3600), "Polling timeout"  # 1 hour timeout
-            time.sleep(0 if result is None else 2)
-            result, _, _ = _send_signed_request(url, None, err_msg)
-        return result
-
-    # parse account key to get public key
-    log.info("Parsing account key...")
-    out = _cmd(["openssl", "rsa", "-in", account_key, "-noout", "-text"], err_msg="OpenSSL Error")
-    pub_pattern = r"modulus:[\s]+?00:([a-f0-9\:\s]+?)\npublicExponent: ([0-9]+)"
-    pub_hex, pub_exp = re.search(pub_pattern, out.decode('utf8'), re.MULTILINE | re.DOTALL).groups()
-    pub_exp = "{0:x}".format(int(pub_exp))
-    pub_exp = "0{0}".format(pub_exp) if len(pub_exp) % 2 else pub_exp
-    alg = "RS256"
-    jwk = {
-        "e": _b64(binascii.unhexlify(pub_exp.encode("utf-8"))),
-        "kty": "RSA",
-        "n": _b64(binascii.unhexlify(re.sub(r"(\s|:)", "", pub_hex).encode("utf-8"))),
-    }
-    accountkey_json = json.dumps(jwk, sort_keys=True, separators=(',', ':'))
-    thumbprint = _b64(hashlib.sha256(accountkey_json.encode('utf8')).digest())
-
-    # find domains
-    log.info("Parsing CSR...")
-    out = _cmd(["openssl", "req", "-in", csr, "-noout", "-text"], err_msg="Error loading {0}".format(csr))
-    domains = set([])
-    common_name = re.search(r"Subject:.*? CN\s?=\s?([^\s,;/]+)", out.decode('utf8'))
-    if common_name is not None:
-        domains.add(common_name.group(1))
-    subject_alt_names = re.search(r"X509v3 Subject Alternative Name: (?:critical)?\n +([^\n]+)\n", out.decode('utf8'),
-                                  re.MULTILINE | re.DOTALL)
-    if subject_alt_names is not None:
-        for san in subject_alt_names.group(1).split(", "):
-            if san.startswith("DNS:"):
-                domains.add(san[4:])
-    log.info("Found domains: {0}".format(", ".join(domains)))
-
-    # get the ACME directory of urls
-    log.info("Getting directory...")
-    directory_url = CA + "/directory" if CA != DEFAULT_CA else directory_url  # backwards compatibility with deprecated CA
-    directory, _, _ = _do_request(directory_url, err_msg="Error getting directory")
-    log.info("Directory found!")
-
-    # create account, update contact details (if any), and set the global key identifier
-    log.info("Registering account...")
-    reg_payload = {"termsOfServiceAgreed": True}
-    account, code, acct_headers = _send_signed_request(directory['newAccount'], reg_payload, "Error registering")
-    log.info("Registered!" if code == 201 else "Already registered!")
-    if contact is not None:
-        account, _, _ = _send_signed_request(acct_headers['Location'], {"contact": contact}, "Error updating contact details")
-        log.info("Updated contact details:\n{0}".format("\n".join(account['contact'])))
-
-    # create a new order
-    log.info("Creating new order...")
-    order_payload = {"identifiers": [{"type": "dns", "value": d} for d in domains]}
-    order, _, order_headers = _send_signed_request(directory['newOrder'], order_payload, "Error creating new order")
-    log.info("Order created!")
-
-    # get the authorizations that need to be completed
-    for auth_url in order['authorizations']:
-        authorization, _, _ = _send_signed_request(auth_url, None, "Error getting challenges")
-        domain = authorization['identifier']['value']
-        log.info("Verifying {0}...".format(domain))
-
-        # find the http-01 challenge and write the challenge file
-        challenge = [c for c in authorization['challenges'] if c['type'] == "http-01"][0]
-        token = re.sub(r"[^A-Za-z0-9_\-]", "_", challenge['token'])
-        keyauthorization = "{0}.{1}".format(token, thumbprint)
-        wellknown_path = os.path.join(acme_dir, token)
-        with open(wellknown_path, "w") as wellknown_file:
-            wellknown_file.write(keyauthorization)
-
-        # check that the file is in place
-        try:
-            wellknown_url = "http://{0}/.well-known/acme-challenge/{1}".format(domain, token)
-            assert (disable_check or _do_request(wellknown_url)[0] == keyauthorization)
-        except (AssertionError, ValueError) as e:
-            raise ValueError("Wrote file to {0}, but couldn't download {1}: {2}".format(wellknown_path, wellknown_url, e))
-
-        # say the challenge is done
-        _send_signed_request(challenge['url'], {}, "Error submitting challenges: {0}".format(domain))
-        authorization = _poll_until_not(auth_url, ["pending"], "Error checking challenge status for {0}".format(domain))
-        if authorization['status'] != "valid":
-            raise ValueError("Challenge did not pass for {0}: {1}".format(domain, authorization))
-        os.remove(wellknown_path)
-        log.info("{0} verified!".format(domain))
-
-    # finalize the order with the csr
-    log.info("Signing certificate...")
-    csr_der = _cmd(["openssl", "req", "-in", csr, "-outform", "DER"], err_msg="DER Export Error")
-    _send_signed_request(order['finalize'], {"csr": _b64(csr_der)}, "Error finalizing order")
-
-    # poll the order to monitor when it's done
-    order = _poll_until_not(order_headers['Location'], ["pending", "processing"], "Error checking order status")
-    if order['status'] != "valid":
-        raise ValueError("Order failed: {0}".format(order))
-
-    # download the certificate
-    certificate_pem, _, _ = _send_signed_request(order['certificate'], None, "Certificate download failed")
-    log.info("Certificate signed!")
-    return certificate_pem
-
-
-def main(argv=None):
-    parser = argparse.ArgumentParser(
-        formatter_class=argparse.RawDescriptionHelpFormatter,
-        description=textwrap.dedent("""
-            This script automates the process of getting a signed TLS certificate from Let's Encrypt using
-            the ACME protocol. Example Crontab Renewal (once per month):
-            0 0 1 * * python /home/direeeti/letsencrypt/letsencrypt.py
-            """)
-    )
-    parser.add_argument("--quiet", action="store_const", const=logging.ERROR, help="suppress output except for errors")
-    parser.add_argument("--install-only", default=False, action="store_true", help="install existing certificate only")
-    parser.add_argument("--disable-check", default=False, action="store_true",
-                        help="disable checking if the challenge file is hosted correctly before telling the CA")
-
-    args = parser.parse_args(argv)
-    LOGGER.setLevel(args.quiet or LOGGER.level)
-
-    os.chdir(sys.path[0])
-    if not os.path.isfile('user.pub'):
-        os.system('openssl genrsa 4096 > user.key')
-        os.system('openssl rsa -in user.key -pubout > user.pub')
-    if not os.path.isfile('domain.csr'):
-        os.system('openssl genrsa 4096 > domain.key')
-        os.system('openssl req -new -sha256 -key domain.key -subj "/O=directdemocracy/C=CH" -config openssl-san.cfg' +
-                  ' > domain.csr')
-    if args.install_only:
-        f = open("signed_chain.crt", "r")
-        signed_crt = urllib.quote_plus(f.read())
-        f.close()
-    else:
-        signed_crt = get_crt('user.key', 'domain.csr',
-                             '/home/direeeti/www.directdemocracy.vote/httpdocs/.well-known/acme-challenge',
-                             log=LOGGER, CA=DEFAULT_CA, disable_check=args.disable_check,
-                             directory_url=DEFAULT_DIRECTORY_URL)
-        f = open("new_signed_chain.crt", "w")
-        f.write(signed_crt)
-        f.close()
-        signed_crt = urllib.quote_plus(signed_crt)
-    f = open("domain.key", "r")
-    key = urllib.quote_plus(f.read())
-    f.close()
-    domain = 'directdemocracy.vote'
-    subdomains = ['', 'www', 'www-1', 'app', 'app-1', 'judge', 'judge-1', 'notary', 'notary-1', 'station', 'station-1']
-    for subdomain in subdomains:
-        if subdomain != '':
-            subdomain += '.'
-        subdomain += domain
-        os.system("uapi SSL install_ssl domain=" + subdomain + " cert=\"" + signed_crt + "\" key=\"" + key + "\"")
-
-
-if __name__ == "__main__":
-    main(sys.argv[1:])
->>>>>>> 88b7cfa1
+    main(sys.argv[1:])